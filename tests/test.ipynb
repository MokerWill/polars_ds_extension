--- conflicted
+++ resolved
@@ -30,65 +30,7 @@
     "        pl.col(\"val1\").stats.rand_null(0.2).alias(\"val1_nulls\")\n",
     "    )\n",
     "\n",
-<<<<<<< HEAD
-    "    return df.select(\n",
-    "        pl.col(\"id\"),\n",
-    "        pl.col(\"id\").num.query_radius_ptwise(\n",
-    "            pl.col(\"val1\"), pl.col(\"val2\"), pl.col(\"val3\"), # Columns used as the coordinates in n-d space\n",
-    "            r = 0.1, \n",
-    "            dist = \"l2\", # actually this is squared l2\n",
-    "            parallel = True\n",
-    "        ).list.slice(offset=1).alias(\"friends\"),\n",
-    "    )\n"
-   ]
-  },
-  {
-   "cell_type": "code",
-   "execution_count": null,
-   "metadata": {},
-   "outputs": [],
-   "source": [
-    "df = pl.DataFrame({\n",
-    "    \"a\": [\"a\"] * 500 + [\"b\"] * 500 + [\"c\"] * 500,\n",
-    "    \"target\": [1] * 900 + [0] * 600\n",
-    "})\n",
-    "df.head()"
-   ]
-  },
-  {
-   "cell_type": "code",
-   "execution_count": null,
-   "metadata": {},
-   "outputs": [],
-   "source": [
-    "df.select(\n",
-    "    pl.col(\"a\").num.target_encode(target=pl.col(\"target\"))\n",
-    ")"
-   ]
-  },
-  {
-   "cell_type": "code",
-   "execution_count": null,
-   "metadata": {},
-   "outputs": [],
-   "source": []
-  },
-  {
-   "cell_type": "code",
-   "execution_count": null,
-   "metadata": {},
-   "outputs": [],
-   "source": []
-  },
-  {
-   "cell_type": "code",
-   "execution_count": null,
-   "metadata": {},
-   "outputs": [],
-   "source": [
-=======
-    "    return df\n",
->>>>>>> a8537d04
+
     "\n",
     "    # return df.select(\n",
     "    #     pl.col(\"id\"),\n",
